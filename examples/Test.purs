--- conflicted
+++ resolved
@@ -49,15 +49,12 @@
                            ,[Infix (string "-" >>= \_ -> return (-)) AssocRight]
                            ,[Infix (string "+" >>= \_ -> return (+)) AssocRight]] digit
 
-<<<<<<< HEAD
-=======
 manySatisfyTest :: Parser String [String]
 manySatisfyTest = do
     r <- many1 $ satisfy (\s -> s /= "?")
     string "?"
     return r
 
->>>>>>> a198281b
 main = do
   parseTest nested "(((a)))"
   parseTest (many (string "a")) "aaa"
