# Module Documentation

## Module Text.Parsing.Parser

### Types

    data ParseError where
      ParseError :: { message :: String } -> ParseError

    type Parser s a = ParserT s Identity a

    newtype ParserT s m a where
      ParserT :: s -> m { consumed :: Boolean, result :: Either ParseError a, input :: s } -> ParserT s m a


### Type Class Instances

    instance altParserT :: (Monad m) => Alt (ParserT s m)

    instance alternativeParserT :: (Monad m) => Alternative (ParserT s m)

    instance applicativeParserT :: (Monad m) => Applicative (ParserT s m)

    instance applyParserT :: (Monad m) => Apply (ParserT s m)

    instance bindParserT :: (Monad m) => Bind (ParserT s m)

    instance errorParseError :: Error ParseError

    instance functorParserT :: (Functor m) => Functor (ParserT s m)

    instance lazy1ParserT :: Lazy1 (ParserT s m)

    instance monadParserT :: (Monad m) => Monad (ParserT s m)

    instance monadPlusParserT :: (Monad m) => MonadPlus (ParserT s m)

    instance monadStateParserT :: (Monad m) => MonadState s (ParserT s m)

    instance monadTransParserT :: MonadTrans (ParserT s)

    instance plusParserT :: (Monad m) => Plus (ParserT s m)


### Values

    consume :: forall s m. (Monad m) => ParserT s m Unit

    fail :: forall m s a. (Monad m) => String -> ParserT s m a

    runParser :: forall s a. s -> Parser s a -> Either ParseError a

    runParserT :: forall m s a. (Monad m) => s -> ParserT s m a -> m (Either ParseError a)

    unParserT :: forall m s a. ParserT s m a -> s -> m { consumed :: Boolean, result :: Either ParseError a, input :: s }


## Module Text.Parsing.Parser.Combinators

### Type Class Instances

    instance showParseError :: Show ParseError


### Values

    (<?>) :: forall m s a. (Monad m) => ParserT s m a -> String -> ParserT s m a

    between :: forall m s a open close. (Monad m) => ParserT s m open -> ParserT s m close -> ParserT s m a -> ParserT s m a

    chainl :: forall m s a. (Monad m) => ParserT s m a -> ParserT s m (a -> a -> a) -> a -> ParserT s m a

    chainl1 :: forall m s a. (Monad m) => ParserT s m a -> ParserT s m (a -> a -> a) -> ParserT s m a

    chainl1' :: forall m s a. (Monad m) => ParserT s m a -> ParserT s m (a -> a -> a) -> a -> ParserT s m a

    chainr :: forall m s a. (Monad m) => ParserT s m a -> ParserT s m (a -> a -> a) -> a -> ParserT s m a

    chainr1 :: forall m s a. (Monad m) => ParserT s m a -> ParserT s m (a -> a -> a) -> ParserT s m a

    chainr1' :: forall m s a. (Monad m) => ParserT s m a -> ParserT s m (a -> a -> a) -> a -> ParserT s m a

    choice :: forall m s a. (Monad m) => [ParserT s m a] -> ParserT s m a

    endBy :: forall m s a sep. (Monad m) => ParserT s m a -> ParserT s m sep -> ParserT s m [a]

    endBy1 :: forall m s a sep. (Monad m) => ParserT s m a -> ParserT s m sep -> ParserT s m [a]

<<<<<<< HEAD
    fix :: forall m s a. (ParserT m s a -> ParserT m s a) -> ParserT m s a

    fix2 :: forall m s a b. (Tuple (ParserT m s a) (ParserT m s b) -> Tuple (ParserT m s a) (ParserT m s b)) -> Tuple (ParserT m s a) (ParserT m s b)

    lookAhead :: forall s a m. (Monad m) => ParserT s m a -> ParserT s m a

    many :: forall m s a. (Monad m) => ParserT s m a -> ParserT s m [a]

    many1 :: forall m s a. (Monad m) => ParserT s m a -> ParserT s m [a]

    many1Till :: forall s a m e. (Monad m) => ParserT s m a -> ParserT s m e -> ParserT s m [a]

    manyTill :: forall s a m e. (Monad m) => ParserT s m a -> ParserT s m e -> ParserT s m [a]

=======
>>>>>>> 20a9b065
    option :: forall m s a. (Monad m) => a -> ParserT s m a -> ParserT s m a

    optionMaybe :: forall m s a. (Functor m, Monad m) => ParserT s m a -> ParserT s m (Maybe a)

    optional :: forall m s a. (Monad m) => ParserT s m a -> ParserT s m {  }

    sepBy :: forall m s a sep. (Monad m) => ParserT s m a -> ParserT s m sep -> ParserT s m [a]

    sepBy1 :: forall m s a sep. (Monad m) => ParserT s m a -> ParserT s m sep -> ParserT s m [a]

    sepEndBy :: forall m s a sep. (Monad m) => ParserT s m a -> ParserT s m sep -> ParserT s m [a]

    sepEndBy1 :: forall m s a sep. (Monad m) => ParserT s m a -> ParserT s m sep -> ParserT s m [a]

    skipMany :: forall s a m. (Monad m) => ParserT s m a -> ParserT s m {  }

    skipMany1 :: forall s a m. (Monad m) => ParserT s m a -> ParserT s m {  }

    try :: forall m s a. (Functor m) => ParserT s m a -> ParserT s m a


## Module Text.Parsing.Parser.Expr

### Types

    data Assoc where
      AssocNone :: Assoc
      AssocLeft :: Assoc
      AssocRight :: Assoc

    data Operator m s a where
      Infix :: ParserT s m (a -> a -> a) -> Assoc -> Operator m s a
      Prefix :: ParserT s m (a -> a) -> Operator m s a
      Postfix :: ParserT s m (a -> a) -> Operator m s a

    type OperatorTable m s a = [[Operator m s a]]

    type SplitAccum m s a = { postfix :: [ParserT s m (a -> a)], prefix :: [ParserT s m (a -> a)], nassoc :: [ParserT s m (a -> a -> a)], lassoc :: [ParserT s m (a -> a -> a)], rassoc :: [ParserT s m (a -> a -> a)] }


### Values

    buildExprParser :: forall m s a. (Monad m) => OperatorTable m s a -> ParserT s m a -> ParserT s m a

    lassocP :: forall m a b c s. (Monad m) => a -> ParserT s m (a -> a -> a) -> ParserT s m (b -> c) -> ParserT s m b -> ParserT s m (c -> a) -> ParserT s m a

    lassocP1 :: forall m a b c s. (Monad m) => a -> ParserT s m (a -> a -> a) -> ParserT s m (b -> c) -> ParserT s m b -> ParserT s m (c -> a) -> ParserT s m a

    nassocP :: forall m a b c d e s. (Monad m) => a -> ParserT s m (a -> d -> e) -> ParserT s m (b -> c) -> ParserT s m b -> ParserT s m (c -> d) -> ParserT s m e

    rassocP :: forall m a b c s. (Monad m) => a -> ParserT s m (a -> a -> a) -> ParserT s m (b -> c) -> ParserT s m b -> ParserT s m (c -> a) -> ParserT s m a

    rassocP1 :: forall m a b c s. (Monad m) => a -> ParserT s m (a -> a -> a) -> ParserT s m (b -> c) -> ParserT s m b -> ParserT s m (c -> a) -> ParserT s m a

    splitOp :: forall m s a. Operator m s a -> SplitAccum m s a -> SplitAccum m s a

    termP :: forall m s a b c. (Monad m) => ParserT s m (a -> b) -> ParserT s m a -> ParserT s m (b -> c) -> ParserT s m c


## Module Text.Parsing.Parser.String

### Values

    char :: forall m. (Monad m) => ParserT String m String

    eof :: forall m. (Monad m) => ParserT String m {  }

    noneOf :: forall s m a. (Monad m) => [String] -> ParserT String m String

    oneOf :: forall s m a. (Monad m) => [String] -> ParserT String m String

    satisfy :: forall m. (Monad m) => (String -> Boolean) -> ParserT String m String

    skipSpaces :: forall m. (Monad m) => ParserT String m {  }

    string :: forall m. (Monad m) => String -> ParserT String m String

    whiteSpace :: forall m. (Monad m) => ParserT String m String


## Module Text.Parsing.Parser.Token

### Types

    type LanguageDef s m = { caseSensitive :: Boolean, reservedOpNames :: [String], reservedNames :: [String], opLetter :: ParserT s m String, opStart :: ParserT s m String, identLetter :: ParserT s m String, identStart :: ParserT s m String, nestedComments :: Boolean, commentLine :: String, commentEnd :: String, commentStart :: String }

    type TokenParser s m = { commaSep1 :: forall a. ParserT s m a -> ParserT s m [a], commaSep :: forall a. ParserT s m a -> ParserT s m [a], semiSep1 :: forall a. ParserT s m a -> ParserT s m [a], semiSep :: forall a. ParserT s m a -> ParserT s m [a], dot :: ParserT s m String, colon :: ParserT s m String, comma :: ParserT s m String, semi :: ParserT s m String, brackets :: forall a. ParserT s m a -> ParserT s m a, angles :: forall a. ParserT s m a -> ParserT s m a, braces :: forall a. ParserT s m a -> ParserT s m a, parens :: forall a. ParserT s m a -> ParserT s m a, whiteSpace :: ParserT s m {  }, lexme :: forall a. ParserT s m a -> ParserT s m a, symbol :: String -> ParserT s m Number, octal :: ParserT s m Number, hexadecimal :: ParserT s m Number, decimal :: ParserT s m Number, naturalOrFloat :: ParserT s m Number, float :: ParserT s m Number, integer :: ParserT s m Number, natural :: ParserT s m Number, stringLiteral :: ParserT s m String, charLiteral :: ParserT s m String, reservedOp :: String -> ParserT s m String, operator :: ParserT s m String, reserved :: String -> ParserT s m String, identifier :: ParserT s m String }<|MERGE_RESOLUTION|>--- conflicted
+++ resolved
@@ -86,23 +86,12 @@
 
     endBy1 :: forall m s a sep. (Monad m) => ParserT s m a -> ParserT s m sep -> ParserT s m [a]
 
-<<<<<<< HEAD
-    fix :: forall m s a. (ParserT m s a -> ParserT m s a) -> ParserT m s a
-
-    fix2 :: forall m s a b. (Tuple (ParserT m s a) (ParserT m s b) -> Tuple (ParserT m s a) (ParserT m s b)) -> Tuple (ParserT m s a) (ParserT m s b)
-
     lookAhead :: forall s a m. (Monad m) => ParserT s m a -> ParserT s m a
-
-    many :: forall m s a. (Monad m) => ParserT s m a -> ParserT s m [a]
-
-    many1 :: forall m s a. (Monad m) => ParserT s m a -> ParserT s m [a]
 
     many1Till :: forall s a m e. (Monad m) => ParserT s m a -> ParserT s m e -> ParserT s m [a]
 
     manyTill :: forall s a m e. (Monad m) => ParserT s m a -> ParserT s m e -> ParserT s m [a]
 
-=======
->>>>>>> 20a9b065
     option :: forall m s a. (Monad m) => a -> ParserT s m a -> ParserT s m a
 
     optionMaybe :: forall m s a. (Functor m, Monad m) => ParserT s m a -> ParserT s m (Maybe a)
